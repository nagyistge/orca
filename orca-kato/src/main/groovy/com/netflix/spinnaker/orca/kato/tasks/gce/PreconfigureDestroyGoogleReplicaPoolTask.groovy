--- conflicted
+++ resolved
@@ -16,19 +16,15 @@
 
 package com.netflix.spinnaker.orca.kato.tasks.gce
 
-<<<<<<< HEAD
 import com.netflix.spinnaker.orca.DefaultTaskResult
+import com.netflix.spinnaker.orca.PipelineStatus
 import com.netflix.spinnaker.orca.Task
 import com.netflix.spinnaker.orca.TaskResult
-=======
-import com.netflix.spinnaker.orca.*
->>>>>>> e8ad3f0f
 import com.netflix.spinnaker.orca.kato.api.ops.gce.ResizeGoogleReplicaPoolOperation
 import com.netflix.spinnaker.orca.pipeline.Stage
 
 class PreconfigureDestroyGoogleReplicaPoolTask implements Task {
   @Override
-<<<<<<< HEAD
   TaskResult execute(Stage stage) {
     def op = convert(stage)
     new DefaultTaskResult(PipelineStatus.SUCCEEDED, [
@@ -37,14 +33,6 @@
       "resizeAsg_gce.asgName"    : op.replicaPoolName,
       "resizeAsg_gce.capacity"   : [desired: op.numReplicas]
     ])
-=======
-  TaskResult execute(TaskContext context) {
-    def op = convert(context)
-    new DefaultTaskResult(PipelineStatus.SUCCEEDED, ["resizeAsg_gce.credentials": op.credentials,
-                                                     "resizeAsg_gce.zones": [op.zone],
-                                                     "resizeAsg_gce.asgName": op.replicaPoolName,
-                                                     "resizeAsg_gce.capacity": [desired: op.numReplicas]])
->>>>>>> e8ad3f0f
   }
 
   ResizeGoogleReplicaPoolOperation convert(Stage stage) {
