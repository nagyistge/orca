--- conflicted
+++ resolved
@@ -16,12 +16,6 @@
 
 package com.netflix.spinnaker.orca.batch
 
-import com.netflix.spinnaker.orca.pipeline.model.DefaultTask
-import com.netflix.spinnaker.orca.pipeline.model.Execution
-import com.netflix.spinnaker.orca.pipeline.model.Orchestration
-import com.netflix.spinnaker.orca.pipeline.model.OrchestrationStage
-import com.netflix.spinnaker.orca.pipeline.model.Pipeline
-import com.netflix.spinnaker.orca.pipeline.model.PipelineStage
 import groovy.transform.CompileStatic
 import groovy.transform.PackageScope
 import groovy.transform.TypeCheckingMode
@@ -30,7 +24,7 @@
 import com.google.common.base.Optional
 import com.google.common.collect.ImmutableList
 import com.netflix.spinnaker.orca.Task
-import com.netflix.spinnaker.orca.pipeline.model.Stage
+import com.netflix.spinnaker.orca.pipeline.model.*
 import org.springframework.batch.core.Step
 import org.springframework.batch.core.StepExecutionListener
 import org.springframework.batch.core.configuration.annotation.StepBuilderFactory
@@ -40,6 +34,7 @@
 import org.springframework.context.ApplicationContext
 import org.springframework.context.ApplicationContextAware
 import static java.util.Collections.EMPTY_LIST
+import static java.util.UUID.randomUUID
 
 /**
  * Base class for a component that builds a _stage_ to be run as (part of) a
@@ -106,16 +101,11 @@
     } as StepBuilder
   }
 
-<<<<<<< HEAD
-  private String stepName(String stageId, String taskName) {
-    "${stageId}.${type}.${taskName}"
-=======
   private String stepName(Stage stage, String taskName) {
     def task = new DefaultTask(id: randomUUID().toString(), name: taskName)
     stage.tasks.add(task)
 
     "${stage.id}.${type}.${taskName}.${task.id}"
->>>>>>> e369b6d1
   }
 
   @Autowired
@@ -151,12 +141,12 @@
   }
 
   static Stage newStage(Execution execution, String type, String name, Map<String, Object> context,
-                                Stage parent, Stage.SyntheticStageOwner stageOwner) {
+                        Stage parent, Stage.SyntheticStageOwner stageOwner) {
     def stage
     if (execution instanceof Orchestration) {
       stage = new OrchestrationStage(execution, type, context)
     } else {
-      stage = new PipelineStage((Pipeline)execution, type, name, context)
+      stage = new PipelineStage((Pipeline) execution, type, name, context)
     }
     stage.parentStageId = parent.id
     stage.syntheticStageOwner = stageOwner
