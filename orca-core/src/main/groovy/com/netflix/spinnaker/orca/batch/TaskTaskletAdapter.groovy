/*
 * Copyright 2014 Netflix, Inc.
 *
 * Licensed under the Apache License, Version 2.0 (the "License");
 * you may not use this file except in compliance with the License.
 * You may obtain a copy of the License at
 *
 *    http://www.apache.org/licenses/LICENSE-2.0
 *
 * Unless required by applicable law or agreed to in writing, software
 * distributed under the License is distributed on an "AS IS" BASIS,
 * WITHOUT WARRANTIES OR CONDITIONS OF ANY KIND, either express or implied.
 * See the License for the specific language governing permissions and
 * limitations under the License.
 */

package com.netflix.spinnaker.orca.batch

import groovy.transform.CompileStatic
import com.netflix.spinnaker.orca.PipelineStatus
import com.netflix.spinnaker.orca.RetryableTask
import com.netflix.spinnaker.orca.Task
import com.netflix.spinnaker.orca.pipeline.Pipeline
import com.netflix.spinnaker.orca.pipeline.Stage
import org.springframework.batch.core.ExitStatus
import org.springframework.batch.core.StepContribution
import org.springframework.batch.core.scope.context.ChunkContext
import org.springframework.batch.core.step.tasklet.Tasklet
import org.springframework.batch.repeat.RepeatStatus
import org.springframework.retry.annotation.Retryable
import static com.netflix.spinnaker.orca.batch.PipelineInitializerTasklet.PIPELINE_CONTEXT_KEY

@CompileStatic
@Retryable
class TaskTaskletAdapter implements Tasklet {

  static Tasklet decorate(Task task) {
    if (task instanceof RetryableTask) {
      new RetryableTaskTaskletAdapter(task)
    } else {
      new TaskTaskletAdapter(task)
    }
  }

  private final Task task

  protected TaskTaskletAdapter(Task task) {
    this.task = task
  }

  Class<? extends Task> getTaskType() {
    task.getClass()
  }

  @Override
  RepeatStatus execute(StepContribution contribution, ChunkContext chunkContext) {
    def result = task.execute(currentStage(chunkContext))
    if (result.status == PipelineStatus.TERMINAL) {
<<<<<<< HEAD
      chunkContext.stepContext.stepExecution.with {
        setTerminateOnly()
        exitStatus = ExitStatus.FAILED
      }
=======
      chunkContext.stepContext.stepExecution.setTerminateOnly()
      chunkContext.stepContext.stepExecution.exitStatus = ExitStatus.FAILED.addExitDescription(result.status.name())
>>>>>>> b16f49a1
    }

    // TODO: could consider extending ExecutionContextPromotionListener in order to do this but then we need to know exactly which keys to promote
    def context = result.status.complete ? currentPipeline(chunkContext).context : currentStage(chunkContext).context
    result.outputs.each { k, v ->
      context.put(k, v)
    }

    def batchStepStatus = BatchStepStatus.mapResult(result)
    contribution.exitStatus = batchStepStatus.exitStatus.addExitDescription(result.status.name())
    return batchStepStatus.repeatStatus
  }

  private Stage currentStage(ChunkContext chunkContext) {
    currentPipeline(chunkContext).namedStage(stageName(chunkContext))
  }

  private Pipeline currentPipeline(ChunkContext chunkContext) {
    (Pipeline) chunkContext.stepContext.stepExecution.jobExecution
                           .executionContext.get(PIPELINE_CONTEXT_KEY)
  }

  private String stageName(ChunkContext chunkContext) {
    chunkContext.stepContext.stepName.tokenize(".").first()
  }
}
<|MERGE_RESOLUTION|>--- conflicted
+++ resolved
@@ -56,15 +56,10 @@
   RepeatStatus execute(StepContribution contribution, ChunkContext chunkContext) {
     def result = task.execute(currentStage(chunkContext))
     if (result.status == PipelineStatus.TERMINAL) {
-<<<<<<< HEAD
       chunkContext.stepContext.stepExecution.with {
         setTerminateOnly()
-        exitStatus = ExitStatus.FAILED
+        exitStatus = ExitStatus.FAILED.addExitDescription(result.status.name())
       }
-=======
-      chunkContext.stepContext.stepExecution.setTerminateOnly()
-      chunkContext.stepContext.stepExecution.exitStatus = ExitStatus.FAILED.addExitDescription(result.status.name())
->>>>>>> b16f49a1
     }
 
     // TODO: could consider extending ExecutionContextPromotionListener in order to do this but then we need to know exactly which keys to promote
